#include <algorithm>
#include <queue>

#include <popart/graph.hpp>
#include <popart/op.hpp>
#include <popart/scheduler.hpp>
#include <popart/tensor.hpp>
#include <popart/tensorindex.hpp>
#include <popart/tensors.hpp>
#include <popart/topocons.hpp>

namespace popart {

namespace {

using OpIdPair = std::pair<Op *, size_t>;

struct OpIdPairCmp {
  bool operator()(OpIdPair const &a, OpIdPair const &b) const {
    return a.first->id < b.first->id;
  }
};

class ComparerCache {
public:
  std::vector<int64_t> memDiffVec;
  std::vector<std::pair<int64_t, int64_t>> opTieIndexVec;
  std::vector<std::string> ioNamesVec;
};

class OpPriorityComparer {
public:
  OpPriorityComparer(const Graph &graph,
                     std::map<Op *, size_t, POpCmp> opIdMap) {
    c = std::make_shared<ComparerCache>();

    c->ioNamesVec.resize(opIdMap.size());
    c->memDiffVec.resize(opIdMap.size());
    c->opTieIndexVec.resize(opIdMap.size());

    for (OpIdPair op_id : opIdMap) {
      c->ioNamesVec[op_id.second]    = ioNames(op_id.first);
      c->memDiffVec[op_id.second]    = memDiff(op_id.first);
      c->opTieIndexVec[op_id.second] = {-1, -1};
    }
    std::vector<OpIdPair> starts;
    std::map<OpIdPair,
             std::pair<std::set<OpIdPair, OpIdPairCmp>,
                       std::set<OpIdPair, OpIdPairCmp>>,
             OpIdPairCmp>
        tops;
    for (auto &op_id : opIdMap) {
      std::set<OpIdPair, OpIdPairCmp> tiedBefores;
      for (auto before : graph.topoCons->getTiedBefores(op_id.first)) {
        tiedBefores.insert({before, opIdMap.at(before)});
      }
      std::set<OpIdPair, OpIdPairCmp> tiedAfters;
      for (auto after : graph.topoCons->getTiedAfters(op_id.first)) {
        tiedAfters.insert({after, opIdMap.at(after)});
      }
      if (tiedBefores.size() == 0 && tiedAfters.size() > 0) {
        starts.push_back(op_id);
      }
      tops[op_id] = {tiedBefores, tiedAfters};
    }

    for (int64_t i = 0; i < starts.size(); ++i) {
      c->opTieIndexVec[starts[i].second] = {i + 1, 0};
    }

    // Run Kahn's algorithm to topologically sort directed subgraphs of
    // tied operations
    uint64_t op_index = 0;
    while (starts.size() > 0) {
      auto &op_id = starts.back();
      starts.pop_back();
      c->opTieIndexVec[op_id.second].second = op_index++;
      for (OpIdPair top : tops[op_id].second) {
        tops[top].first.erase(op_id);
        if (c->opTieIndexVec[top.second] ==
            std::pair<int64_t, int64_t>({-1, -1})) {
          c->opTieIndexVec[top.second] = {c->opTieIndexVec[op_id.second].first,
                                          0};
        } else {
          uint64_t l_group_index =
              std::min(c->opTieIndexVec[op_id.second].first,
                       c->opTieIndexVec[top.second].first);
          uint64_t u_group_index =
              std::max(c->opTieIndexVec[op_id.second].first,
                       c->opTieIndexVec[top.second].first);
          for (auto &opAndIndex : c->opTieIndexVec) {
            if (opAndIndex.first == u_group_index) {
              opAndIndex.first = l_group_index;
            }
          }
          c->opTieIndexVec[top.second] = {l_group_index, 0};
        }
        if (tops[top].first.size() == 0) {
          starts.push_back(top);
        }
      }
    }

    // Operations belonging to the same connected directed subgraph
    std::map<uint64_t, std::set<OpIdPair, OpIdPairCmp>> groups;
    for (auto &op_id : opIdMap) {
      if (c->opTieIndexVec[op_id.second] !=
          std::pair<int64_t, int64_t>({-1, -1})) {
        groups[c->opTieIndexVec[op_id.second].first].insert(op_id);
      }
    }

    for (auto group : groups) {
      auto memdiff = groupMemDiff(opIdMap, group.second);
      for (OpIdPair op_id : group.second) {
        c->memDiffVec[op_id.second] = memdiff;
      }
    }
  }

  // Calculate the memdiff of a single op
  uint64_t memDiff(Op *const &op) const {
    uint64_t diff = 0;
    for (auto &t : op->input->tensors()) {
      diff += t->info.nbytes();
    }

    for (auto &t : op->output->tensors()) {
      diff -= t->info.nbytes();
    }
    return diff;
  }

  // Calculate the memdiff of a group of ops.
  // Only tensors going in/out of the group are counted.
  int64_t groupMemDiff(std::map<Op *, size_t, POpCmp> opIdMap,
                       std::set<OpIdPair, OpIdPairCmp> opIdPairs) const {
    int64_t diff = 0;
    for (OpIdPair op_id : opIdPairs) {
      for (auto &t : op_id.first->input->tensors()) {
        // Tensor has no producer or producer is not internal to the group
        if (!t->hasProducer() ||
            opIdMap.find(t->getProducer()) == opIdMap.end()) {
          diff += t->info.nbytes();
        }
      }
    }

    for (OpIdPair op_id : opIdPairs) {
      for (auto &t : op_id.first->output->tensors()) {
        for (Op *consumer : t->consumers.getOps()) {
          // Tensor has at least one consumer external to the group
          if (opIdMap.find(consumer) == opIdMap.end()) {
            diff -= t->info.nbytes();
            break;
          }
        }
      }
    }
    return diff;
  }

  std::string ioNames(Op *const &op) const {
    std::stringstream ss;
    auto inputMap  = op->input->tensorIdMap();
    auto outputMap = op->output->tensorIdMap();
    std::vector<TensorId> tensorIds;
    tensorIds.reserve(inputMap.size() + outputMap.size());

    for (auto elem : inputMap) {
      tensorIds.push_back(elem.second);
    }

    for (auto elem : outputMap) {
      tensorIds.push_back(elem.second);
    }

    ss << logging::format(
        "{}", logging::join(tensorIds.begin(), tensorIds.end(), "_"));
    return ss.str();
  }

  bool operator()(OpIdPair const &op1, OpIdPair const &op2) const {
    // lexicographic comparison by,
    // 0) ping-pong phase
    // 1) priority
    // 2) n_inputs - n_ouputs
    // 3) op group index and index of the op within the group
    // 4) type (string)
    // 5) input/output names
    // 6) () unique id.
    //
    // Motivation for (2) above is minimization of tensor liveness
    // Motivation for (3) is to keep tied operations together
    // Motivation for (5) is to simplify outlining similarly
    // named/organized structures in different parts of the graph, such as
    // repeating transformer layers.

    auto op1_phase = op1.first->getOptionalPingPongPhase();
    auto op2_phase = op2.first->getOptionalPingPongPhase();

    auto op1_phase_or = op1_phase ? *op1_phase : -1;
    auto op2_phase_or = op2_phase ? *op2_phase : -1;

    auto op1_batchserial = op1.first->getOptionalBatchSerializedPhase();
    auto op2_batchserial = op2.first->getOptionalBatchSerializedPhase();

    auto op1_batchserial_or = op1_batchserial ? *op1_batchserial : -1;
    auto op2_batchserial_or = op2_batchserial ? *op2_batchserial : -1;

    return std::tuple<int,
                      double,
                      int,
                      int,
                      std::pair<uint64_t, uint64_t>,
                      std::string,
                      std::string,
                      OpId>(op2_phase_or,
                            op1.first->priority,
                            op2_batchserial_or,
                            c->memDiffVec[op1.second],
                            c->opTieIndexVec[op2.second],
                            op1.first->opid.type,
                            c->ioNamesVec[op2.second],
                            op1.first->id) <
           std::tuple<int,
                      double,
                      int,
                      int,
                      std::pair<uint64_t, uint64_t>,
                      std::string,
                      std::string,
                      OpId>(op1_phase_or,
                            op2.first->priority,
                            op1_batchserial_or,
                            c->memDiffVec[op2.second],
                            c->opTieIndexVec[op1.second],
                            op2.first->opid.type,
                            c->ioNamesVec[op1.second],
                            op2.first->id);
  }

private:
  std::shared_ptr<ComparerCache> c;
};

class OpContainerBase {
public:
  virtual void pop()          = 0;
  virtual OpIdPair top()      = 0;
  virtual void push(OpIdPair) = 0;
  virtual bool empty()        = 0;
  virtual size_t size()       = 0;
};

class OpContainer : public OpContainerBase {
public:
  void pop() final { impl.pop(); }

  OpIdPair top() final { return impl.front(); }

  void push(OpIdPair opIdPair) final { impl.push(opIdPair); }

  bool empty() final { return impl.empty(); }

  size_t size() final { return impl.size(); }

private:
  std::queue<OpIdPair> impl;
};

class PriorityOpContainer : public OpContainerBase {
public:
  PriorityOpContainer(OpPriorityComparer comparer) : impl(comparer) {}

  void pop() final { impl.pop(); }

  OpIdPair top() final { return impl.top(); }

  void push(OpIdPair opIdPair) final { impl.push(opIdPair); }

  bool empty() final { return impl.empty(); }

  size_t size() final { return impl.size(); }

private:
  std::priority_queue<OpIdPair, std::vector<OpIdPair>, OpPriorityComparer> impl;
};
} // namespace

std::vector<Op *>
Scheduler::getPartialOpSchedule(const OpsBeforeKey &gCons,
                                const Graph &graph,
                                bool respectPriorities,
                                bool respectPingPongPhases) const {

  // note that if gCons has constraints
  // of the form A -> A, the sorting is not complete

  auto &ops     = graph.getOps();
  auto &tensors = graph.getTensors();

  // Ops not enrolled for processing yet
  std::map<Op *, size_t, POpCmp> opIdMap;
  size_t id = 0;
  for (auto &op : ops) {
    opIdMap.emplace(op.second.get(), id);
    ++id;
  }

  auto unprocessedOps = opIdMap;

  // the topological sorting (to construct in this function)
  std::vector<Op *> sorted;
  sorted.reserve(ops.size());
  // ops which have all their input tensors
  // created, and are not waiting for any ops
  // to run before them
  std::shared_ptr<OpContainerBase> opsToProcess;

  if (respectPriorities) {
    logging::ir::trace("[Scheduler] Setting up OP priority comparer.");
    // Initialize comparer class with precomputed values for the given ops
    OpPriorityComparer comparerInstance(graph, opIdMap);
    opsToProcess = std::make_shared<PriorityOpContainer>(comparerInstance);
  } else {
    opsToProcess = std::make_shared<OpContainer>();
  }

  // Number of ops in each PingPong phase
  std::map<PingPongPhase, int> nPhaseOps;
  // map from each op to the number of tensor input
  // indices it is waiting on
  std::vector<int> nIndicesAwaiting(ops.size(), 0);
  // initialise nIndicesAwatings as total
  // number of input indices
  for (auto &op_id : opIdMap) {
    Op *op                         = op_id.first;
    nIndicesAwaiting[op_id.second] = op->input->n();
    if (respectPingPongPhases && op->getOptionalPingPongPhase()) {
      auto phase = op->getOptionalPingPongPhase().get();
      ++nPhaseOps[phase];
      logging::ir::trace("[scheduler] Op {}, phase {}", op->debugName(), phase);
    }
  }

  // the next two variables are needed because of the
  // external constraints: consumer topological constraints
  // and the global constraints passed into the function.
  // (1) map for each op to the number of ops which must
  //     still be inserted before it can it can be inserted
  std::vector<int> nBeforeOpId(ops.size(), 0);
  // (2) map from each op to a list of
  //     ops which are waiting for it
  std::vector<std::vector<OpIdPair>> opsAfterOpId(ops.size());

  // check if the relationship before->after is registered in opsAfterOpId
  auto registered = [&opsAfterOpId](OpIdPair before_id, OpIdPair after_id) {
    return std::find(opsAfterOpId[before_id.second].begin(),
                     opsAfterOpId[before_id.second].end(),
                     after_id) != opsAfterOpId[before_id.second].end();
  };

  for (auto &id_op : ops) {

    // we are going through all the ops, and registering all the
    // constraints which have the op as "after"
    Op *after     = id_op.second.get();
    auto id_after = unprocessedOps[after];

    // we first check the existing constraints on "after"
    for (Op *before : graph.topoCons->getBefores(after)) {
      if (before == after) {
        throw error("[scheduler] Op {} cannot appear before itself",
                    before->debugName());
      }
      auto id_before = unprocessedOps[before];
      if (!registered({before, id_before}, {after, id_after})) {
        logging::ir::trace("[scheduler] Op {} topologically before {}",
                           before->debugName(),
                           after->debugName());
        opsAfterOpId[id_before].push_back({after, id_after});
        ++nBeforeOpId[id_after];
      }
    }

    // and then check any additional global constraints from the user
    auto found = gCons.find(after);
    if (found != gCons.end()) {
      for (auto before : found->second) {
        auto id_before = unprocessedOps[before];
        if (!registered({before, id_before}, {after, id_after})) {
          logging::ir::trace(
              "[scheduler] {} topologically before {} (user defined)",
              before->debugName(),
              after->debugName());
          opsAfterOpId[unprocessedOps[before]].push_back({after, id_after});
          ++nBeforeOpId[id_after];
        }
      }
    }
  }

  auto readyToProcess =
      [&nPhaseOps, &nIndicesAwaiting, &nBeforeOpId](OpIdPair id_op) {
        if (id_op.first->getOptionalPingPongPhase()) {
          auto phase = id_op.first->getOptionalPingPongPhase().get();
          for (int i = 0; i < phase; ++i) {
            if (nPhaseOps[i] > 0)
              return false;
          }
        }

        return (nIndicesAwaiting[id_op.second] == 0 &&
                nBeforeOpId[id_op.second] == 0);
      };

  // processing a tensor involves
  // reducing the counts in `awaiting' for
  // ops which use it, and detecting which
  // ops have nothing left to wait for as a
  // result of such updating.
  auto processTensor = [&opsToProcess,
                        &unprocessedOps,
                        &nIndicesAwaiting,
                        &readyToProcess](Tensor *tensor) {
    for (auto &op_count : tensor->consumers.getMap()) {
      Op *op  = op_count.first;
      auto it = unprocessedOps.find(op);
      if (it != unprocessedOps.end()) {
        nIndicesAwaiting[it->second] -= op_count.second;
        if (readyToProcess({op, it->second})) {
          opsToProcess->push({op, it->second});
          unprocessedOps.erase(op);
        }
      }
    }
  };

  // we will start by processing
  // the tensors which have no producers
  auto t0 = tensors.getNoProducerIds();
  for (auto &id : t0) {
    processTensor(tensors.get(id));
  }
  // also process the graph inputs
  for (auto &id : graph.getInputIds()) {
    processTensor(tensors.get(id));
  }

  // All ops that do not consume anything
  std::vector<OpIdPair> erase;
  for (OpIdPair op_id : unprocessedOps) {
    if (readyToProcess(op_id)) {
      opsToProcess->push(op_id);
      erase.push_back(op_id);
    }
  }
  for (auto id_op : erase)
    unprocessedOps.erase(id_op.first);
<<<<<<< HEAD
=======
  erase.clear();
>>>>>>> ed108ee9

  while (true) {

    if (unprocessedOps.size() % 100 == 0) {
      logging::trace("Unprocessed: {}, queued: {}",
                     unprocessedOps.size(),
                     opsToProcess->size());
    }

    if (opsToProcess->empty()) {
      break;
    }

<<<<<<< HEAD
    auto id_op = opsToProcess->top();
=======
    auto op_id_process = opsToProcess->top();
>>>>>>> ed108ee9
    // logging::ir::trace(
    //    "[scheduler] Scheduling {}, VGID: {}, PingPong phase: {}",
    //    op->debugName(),
    //    op->hasVirtualGraphId() ? op->getVirtualGraphId() : -1,
    //    op->getOptionalPingPongPhase() ?
    //           op->getOptionalPingPongPhase().get() : -1);

    opsToProcess->pop();
<<<<<<< HEAD
    sorted.push_back(id_op.first);
    if (id_op.first->getOptionalPingPongPhase()) {
      auto phase = id_op.first->getOptionalPingPongPhase().get();
      --nPhaseOps[phase];
      if (nPhaseOps[phase] == 0) {
        std::vector<OpIdPair> erase;
=======
    sorted.push_back(op_id_process.first);
    if (op_id_process.first->getOptionalPingPongPhase()) {
      auto phase = op_id_process.first->getOptionalPingPongPhase().get();
      --nPhaseOps[phase];
      if (nPhaseOps[phase] == 0) {
>>>>>>> ed108ee9
        for (OpIdPair op_id : unprocessedOps) {
          if (readyToProcess(op_id)) {
            opsToProcess->push(op_id);
            erase.push_back(op_id);
          }
        }
<<<<<<< HEAD
        for (auto id_op : erase)
          unprocessedOps.erase(id_op.first);
      }
    }

    for (OpIdPair waitingOp : opsAfterOpId[id_op.second]) {
=======
        for (auto erase_op_id : erase)
          unprocessedOps.erase(erase_op_id.first);
        erase.clear();
      }
    }

    for (OpIdPair waitingOp : opsAfterOpId[op_id_process.second]) {
>>>>>>> ed108ee9
      --nBeforeOpId[waitingOp.second];
      if (readyToProcess(waitingOp)) {
        opsToProcess->push(waitingOp);
        unprocessedOps.erase(waitingOp.first);
      }
    }

<<<<<<< HEAD
    for (auto &tensor_indices : id_op.first->output->indicesMap()) {
=======
    for (auto &tensor_indices : op_id_process.first->output->indicesMap()) {
>>>>>>> ed108ee9
      processTensor(tensor_indices.first);
    }
  }

  if (sorted.size() != graph.getOps().size() &&
      logging::shouldLog(logging::Module::ir, logging::Level::Debug)) {
    for (auto &op : graph.getOps()) {
      auto id = opIdMap[op.second.get()];

      if (std::find(sorted.begin(), sorted.end(), op.second.get()) ==
          sorted.end()) {

        auto optPhase       = op.second.get()->getOptionalPingPongPhase();
        auto phase          = optPhase ? optPhase.get() : -1;
        int nPhaseOpsBefore = 0;
        for (int i = 0; i < phase; ++i)
          nPhaseOpsBefore += nPhaseOps[i];

        std::set<std::string> opDebugNames;
        for (OpIdPair afterOp : opsAfterOpId[id]) {
          opDebugNames.insert(afterOp.first->debugName());
        }

        logging::ir::trace(
            "[scheduler] Failed to schedule {}, "
            "nIndicesAwaiting: {}, nBeforeOpId: {}, opsAfterOpId: {}, "
            "nPhaseOpsBefore: {}",
            op.second->debugName(),
            nIndicesAwaiting[id],
            nBeforeOpId[id],
            opDebugNames,
            nPhaseOpsBefore);
      }
    }
  }

  return sorted;
}

} // namespace popart<|MERGE_RESOLUTION|>--- conflicted
+++ resolved
@@ -458,10 +458,7 @@
   }
   for (auto id_op : erase)
     unprocessedOps.erase(id_op.first);
-<<<<<<< HEAD
-=======
   erase.clear();
->>>>>>> ed108ee9
 
   while (true) {
 
@@ -475,11 +472,7 @@
       break;
     }
 
-<<<<<<< HEAD
-    auto id_op = opsToProcess->top();
-=======
     auto op_id_process = opsToProcess->top();
->>>>>>> ed108ee9
     // logging::ir::trace(
     //    "[scheduler] Scheduling {}, VGID: {}, PingPong phase: {}",
     //    op->debugName(),
@@ -488,34 +481,17 @@
     //           op->getOptionalPingPongPhase().get() : -1);
 
     opsToProcess->pop();
-<<<<<<< HEAD
-    sorted.push_back(id_op.first);
-    if (id_op.first->getOptionalPingPongPhase()) {
-      auto phase = id_op.first->getOptionalPingPongPhase().get();
-      --nPhaseOps[phase];
-      if (nPhaseOps[phase] == 0) {
-        std::vector<OpIdPair> erase;
-=======
     sorted.push_back(op_id_process.first);
     if (op_id_process.first->getOptionalPingPongPhase()) {
       auto phase = op_id_process.first->getOptionalPingPongPhase().get();
       --nPhaseOps[phase];
       if (nPhaseOps[phase] == 0) {
->>>>>>> ed108ee9
         for (OpIdPair op_id : unprocessedOps) {
           if (readyToProcess(op_id)) {
             opsToProcess->push(op_id);
             erase.push_back(op_id);
           }
         }
-<<<<<<< HEAD
-        for (auto id_op : erase)
-          unprocessedOps.erase(id_op.first);
-      }
-    }
-
-    for (OpIdPair waitingOp : opsAfterOpId[id_op.second]) {
-=======
         for (auto erase_op_id : erase)
           unprocessedOps.erase(erase_op_id.first);
         erase.clear();
@@ -523,7 +499,6 @@
     }
 
     for (OpIdPair waitingOp : opsAfterOpId[op_id_process.second]) {
->>>>>>> ed108ee9
       --nBeforeOpId[waitingOp.second];
       if (readyToProcess(waitingOp)) {
         opsToProcess->push(waitingOp);
@@ -531,11 +506,7 @@
       }
     }
 
-<<<<<<< HEAD
-    for (auto &tensor_indices : id_op.first->output->indicesMap()) {
-=======
     for (auto &tensor_indices : op_id_process.first->output->indicesMap()) {
->>>>>>> ed108ee9
       processTensor(tensor_indices.first);
     }
   }
