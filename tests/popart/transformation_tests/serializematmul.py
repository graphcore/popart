--- conflicted
+++ resolved
@@ -334,30 +334,16 @@
                 and rhs['shape'] == gen_shape(
                     [1, reducing_dim, output_channels]))
 
-        bwd_lhs = [
-            matmul for matmul in matmuls
-            if "lhs" in matmul["outputs"][0]["name"]
-        ][0]
         # bwd lhs
-<<<<<<< HEAD
-=======
         bwd_lhs = _get_bwd_lhs_matmul(matmuls)
->>>>>>> ed108ee9
         lhs = bwd_lhs['inputs'][0]
         rhs = bwd_lhs['inputs'][1]
         assert (lhs['shape'] == gen_shape([1, input_channels, output_channels])
                 and rhs['shape'] == gen_shape(
                     [1, output_channels, reducing_dim]))
 
-        bwd_rhs = [
-            matmul for matmul in matmuls
-            if "rhs" in matmul["outputs"][0]["name"]
-        ][0]
         # bwd rhs
-<<<<<<< HEAD
-=======
         bwd_rhs = _get_bwd_rhs_matmul(matmuls)
->>>>>>> ed108ee9
         lhs = bwd_rhs['inputs'][0]
         rhs = bwd_rhs['inputs'][1]
         assert (lhs['shape'] == gen_shape([1, reducing_dim, input_channels])
@@ -603,30 +589,16 @@
             1, lhs_group_dim * input_channels, reducing_dim
         ]) and rhs['shape'] == gen_shape([1, reducing_dim, output_channels]))
 
-        bwd_lhs = [
-            matmul for matmul in matmuls
-            if "Reshape" in matmul["outputs"][0]["name"]
-        ][0]
         # bwd lhs
-<<<<<<< HEAD
-=======
         bwd_lhs = _get_bwd_lhs_matmul(matmuls)
->>>>>>> ed108ee9
         lhs = bwd_lhs['inputs'][0]
         rhs = bwd_lhs['inputs'][1]
         assert (lhs['shape'] == gen_shape([
             1, lhs_group_dim * input_channels, output_channels
         ]) and rhs['shape'] == gen_shape([1, output_channels, reducing_dim]))
 
-        bwd_rhs = [
-            matmul for matmul in matmuls
-            if "rhs" in matmul["outputs"][0]["name"]
-        ][0]
         # bwd rhs
-<<<<<<< HEAD
-=======
         bwd_rhs = _get_bwd_rhs_matmul(matmuls)
->>>>>>> ed108ee9
         lhs = bwd_rhs['inputs'][0]
         rhs = bwd_rhs['inputs'][1]
 
@@ -876,30 +848,16 @@
                 and rhs['shape'] == gen_shape(
                     [1, reducing_dim, output_channels]))
 
-        bwd_lhs = [
-            matmul for matmul in matmuls
-            if "lhs" in matmul["outputs"][0]["name"]
-        ][0]
         # bwd lhs
-<<<<<<< HEAD
-=======
         bwd_lhs = _get_bwd_lhs_matmul(matmuls)
->>>>>>> ed108ee9
         lhs = bwd_lhs['inputs'][0]
         rhs = bwd_lhs['inputs'][1]
         assert (lhs['shape'] == gen_shape([1, input_channels, output_channels])
                 and rhs['shape'] == gen_shape(
                     [1, output_channels, reducing_dim]))
 
-        bwd_rhs = [
-            matmul for matmul in matmuls
-            if "rhs" in matmul["outputs"][0]["name"]
-        ][0]
         # bwd rhs
-<<<<<<< HEAD
-=======
         bwd_rhs = _get_bwd_rhs_matmul(matmuls)
->>>>>>> ed108ee9
         lhs = bwd_rhs['inputs'][0]
         rhs = bwd_rhs['inputs'][1]
         assert (lhs['shape'] == gen_shape([1, reducing_dim, input_channels])
